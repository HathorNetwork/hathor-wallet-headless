/**
 * Copyright (c) Hathor Labs and its affiliates.
 *
 * This source code is licensed under the MIT license found in the
 * LICENSE file in the root directory of this source tree.
 */

import express from 'express';
<<<<<<< HEAD
import { Connection, HathorWallet, wallet, tokens } from '@hathor/wallet-lib';
import { body, matchedData, query, validationResult } from 'express-validator';
=======
import { Connection, HathorWallet, wallet as walletUtils, tokens } from '@hathor/wallet-lib';
>>>>>>> 25f70f76

import config from './config';
import apiDocs from './api-docs';
import apiKeyAuth from './api-key-auth';

const wallets = {};

const humanState = {
  [HathorWallet.CLOSED]: 'Closed',
  [HathorWallet.CONNECTING]: 'Connecting',
  [HathorWallet.SYNCING]: 'Syncing',
  [HathorWallet.READY]: 'Ready',
};

const app = express();
app.use(express.json());
app.use(express.urlencoded({ extended: true }));
const walletRouter = express.Router({mergeParams: true})

app.get('/', (req, res) => {
  res.send('<html><body><h1>Welcome to Hathor Wallet API!</h1><p>See the <a href="docs/">docs</a></p></body></html>');
});

app.get('/docs', (req, res) => {
  res.send(apiDocs);
});

/**
 * POST request to start a new wallet
 * For the docs, see api-docs.js
 */
app.post('/start', (req, res) => {
  // We expect the user to send the seed he wants to use
  if (!('seedKey' in req.body)) {
    res.send({
      success: false,
      message: 'Parameter \'seedKey\' is required.',
    });
    return;
  }

  const seedKey = req.body.seedKey;
  if (!(seedKey in config.seeds)) {
    res.send({
      success: false,
      message: 'Seed not found.',
    });
    return;
  }

  // The user must send a key to index this wallet
  if (!('wallet-id' in req.body)) {
    res.send({
      success: false,
      message: 'Parameter \'wallet-id\' is required.',
    });
    return;
  }

  const seed = config.seeds[seedKey];
  const connection = new Connection({network: config.network, servers: [config.server], connectionTimeout: config.connectionTimeout});
  const walletConfig = {
    seed,
    connection
  }

  // tokenUid is optionat but if not passed as parameter
  // the wallet will use HTR
  if (config.tokenUid) {
    walletConfig['tokenUid'] = config.tokenUid;
  }

  // Passphrase is optional but if not passed as parameter
  // the wallet will use empty string
  if (req.body.passphrase) {
    walletConfig['passphrase'] = req.body.passphrase;
  }
  const walletID = req.body['wallet-id'];

  if (walletID in wallets) {
    // We already have a wallet for this key
    // so we log that it won't start a new one because
    // it must first stop the old wallet and then start the new
    console.log('Error starting wallet because this wallet-id is already in use. You must stop the wallet first.');
    res.send({
      success: false,
      message: `Failed to start wallet with wallet id ${walletID}`,
    });
    return;
  }

  const wallet = new HathorWallet(walletConfig);
  wallet.start().then((info) => {
    console.log(`Wallet started with wallet id ${req.body['wallet-id']}. Full-node info: `, info);
    wallets[req.body['wallet-id']] = wallet;
    res.send({
      success: true,
    });
  }, (error) => {
    console.log('Error:', error);
    res.send({
      success: false,
      message: `Failed to start wallet with wallet id ${req.body['wallet-id']}`,
    });
  });
});

walletRouter.use((req, res, next) => {
  const sendError = (message, state) => {
    res.send({
      success: false,
      message,
      state,
    });
  }

  // Get X-WALLET-ID header that defines which wallet the request refers to
  if (!('x-wallet-id' in req.headers)) {
    sendError('Header \'X-Wallet-Id\' is required.');
    return;
  }

  const walletId = req.headers['x-wallet-id'];
  if (!(walletId in wallets)) {
    sendError('Invalid wallet id parameter.')
    return;
  }

  const wallet = wallets[walletId];
  if (!wallet.isReady()) {
    sendError('Wallet is not ready.', wallet.state)
    return;
  }

  console.log('Received request to', req.originalUrl)

  // Adding to req parameter, so we don't need to get it in all requests
  req.wallet = wallet;
  req.walletId = walletId;
  next();
});

/**
 * GET request to get the status of a wallet
 * For the docs, see api-docs.js
 */
walletRouter.get('/status', (req, res) => {
  const wallet = req.wallet;
  res.send({
    'statusCode': wallet.state,
    'statusMessage': humanState[wallet.state],
    'network': wallet.network,
    'serverUrl': wallet.server,
    'serverInfo': wallet.serverInfo,
  });
});

/**
 * GET request to get the balance of a wallet
 * For the docs, see api-docs.js
 */
walletRouter.get('/balance', (req, res) => {
  const wallet = req.wallet;
  // Expects token uid
  const token = req.query.token || null;
  const balance = wallet.getBalance(token);
  res.send(balance);
});

/**
 * GET request to get an address of a wallet
 * For the docs, see api-docs.js
 */
walletRouter.get('/address', (req, res) => {
  const wallet = req.wallet;
  const index = req.query.index || null;
  let address;
  if (index !== null) {
    address = wallet.getAddressAtIndex(parseInt(index));
  } else {
    const markAsUsed = req.query.mark_as_used || false;
    address = wallet.getCurrentAddress({markAsUsed});
  }
  res.send({ address });
});

/**
 * GET request to get all addresses of a wallet
 * For the docs, see api-docs.js
 */
walletRouter.get('/addresses', (req, res) => {
  const wallet = req.wallet;
  // TODO Add pagination
  const addresses = wallet.getAllAddresses();
  res.send({ addresses });
});

/**
 * GET request to get the transaction history of a wallet
 * For the docs, see api-docs.js
 */
walletRouter.get('/tx-history', (req, res) => {
  // TODO Add pagination
  const wallet = req.wallet;
  const limit = req.query.limit || null;
  const history = wallet.getTxHistory();
  if (limit) {
    const values = Object.values(history);
    const sortedValues = values.sort((a, b) => b.timestamp - a.timestamp);
    res.send(sortedValues.slice(0, limit));
  } else {
    res.send(Object.values(history));
  }
});

/**
 * POST request to send a transaction with only one output
 * For the docs, see api-docs.js
 */
walletRouter.post('/simple-send-tx', (req, res) => {
  const wallet = req.wallet;
  const address = req.body.address;
  const value = parseInt(req.body.value);
  // Expects object with {'uid', 'name', 'symbol'}
  const token = req.body.token || null;
  const changeAddress = req.body.change_address || null;
  const ret = wallet.sendTransaction(address, value, token, { changeAddress });
  if (ret.success) {
    ret.promise.then((response) => {
      res.send(response);
    }, (error) => {
      res.send({success: false, error});
    });
  } else {
    res.send({success: false, error: ret.message});
  }
});

/**
 * POST request to send a transaction with many outputs and inputs selection
 * For the docs, see api-docs.js
 */
walletRouter.post('/send-tx', (req, res) => {
  const wallet = req.wallet;
  const outputs = req.body.outputs;
  // Expects array of objects with {'hash', 'index'}
  const inputs = req.body.inputs || [];
  // Expects object with {'uid', 'name', 'symbol'}
  const token = req.body.token || null;
  const changeAddress = req.body.change_address || null;
  const ret = wallet.sendManyOutputsTransaction(outputs, inputs, token, { changeAddress })
  if (ret.success) {
    ret.promise.then((response) => {
      res.send(response);
    }, (error) => {
      res.send({success: false, error});
    });
  } else {
    res.send({success: false, error: ret.message});
  }
});

/**
 * POST request to create a token
 * For the docs, see api-docs.js
 */
walletRouter.post('/create-token', (req, res) => {
  const wallet = req.wallet;
  const name = req.body.name;
  const symbol = req.body.symbol;
  const amount = parseInt(req.body.amount);
  const address = req.body.address || null;
  const changeAddress = req.body.change_address || null;
  const ret = wallet.createNewToken(name, symbol, amount, address, { changeAddress });
  if (ret.success) {
    ret.promise.then((response) => {
      res.send(response);
    }, (error) => {
      res.send({success: false, error});
    });
  } else {
    res.send({success: false, error: ret.message});
  }
});

/**
 * POST request to mint tokens
 * For the docs, see api-docs.js
 */
walletRouter.post('/mint-tokens', (req, res) => {
  const wallet = req.wallet;
  const token = req.body.token;
  const amount = parseInt(req.body.amount);
  const address = req.body.address || null;
  const changeAddress = req.body.change_address || null;
  const ret = wallet.mintTokens(token, amount, address, { changeAddress });
  if (ret.success) {
    ret.promise.then((response) => {
      res.send(response);
    }, (error) => {
      res.send({success: false, error});
    });
  } else {
    res.send({success: false, error: ret.message});
  }
});

/**
 * POST request to melt tokens
 * For the docs, see api-docs.js
 */
walletRouter.post('/melt-tokens', (req, res) => {
  const wallet = req.wallet;
  const token = req.body.token;
  const amount = parseInt(req.body.amount);
  const changeAddress = req.body.change_address || null;
  const depositAddress = req.body.deposit_address || null;
  const ret = wallet.meltTokens(token, amount, { depositAddress, changeAddress });
  if (ret.success) {
    ret.promise.then((response) => {
      res.send(response);
    }, (error) => {
      res.send({success: false, error});
    });
  } else {
    res.send({success: false, error: ret.message});
  }
});

/**
 * GET request to filter utxos before consolidation
 * For the docs, see api-docs.js
 */
walletRouter.get(
  '/utxo-filter',
  query('max_utxos').isInt().optional(),
  query('token').isString().optional(),
  query('filter_address').isString().optional(),
  query('amount_smaller_than').isInt().optional(),
  query('amount_bigger_than').isInt().optional(),
  query('maximum_amount').isInt().optional(),
  query('only_available').isBoolean().optional(),
  (req, res) => {
    try {
      // Query parameters validation
      const errors = validationResult(req);
      if (!errors.isEmpty()) {
        return res.status(400).json({ success: false, errors: errors.array() });
      }

      const wallet = req.wallet;
      const options = matchedData(req, { locations: ['query'] });
      // TODO Memory usage enhancements are required here as wallet.getUtxos can cause issues on wallets with a huge amount of utxos.
      // TODO Add pagination
      const ret = wallet.getUtxos(options);
      res.send(ret);
    } catch(error) {
      res.send({ success: false, error: error.message || error });
    }
  }
);

/**
 * POST request to consolidate utxos
 * For the docs, see api-docs.js
 */
walletRouter.post(
  '/utxo-consolidation',
  body('destination_address').isString(),
  body('max_utxos').isInt().optional(),
  body('token').isString().optional(),
  body('filter_address').isString().optional(),
  body('amount_smaller_than').isInt().optional(),
  body('amount_bigger_than').isInt().optional(),
  body('maximum_amount').isInt().optional(),
  async (req, res) => {
    try {
      // Body parameters validation
      const errors = validationResult(req);
      if (!errors.isEmpty()) {
        return res.status(400).json({ success: false, errors: errors.array() });
      }

      const wallet = req.wallet;
      const { destination_address, ...options } = matchedData(req, { locations: ['body'] });
      const result = await wallet.consolidateUtxos(destination_address, options);
      res.send({
        success: true,
        ...result
      });
    } catch(error) {
      res.send({ success: false, error: error.message || error });
    }
  }
);

/**
 * POST request to stop a wallet
 * For the docs, see api-docs.js
 */
walletRouter.post('/stop', (req, res) => {
  // Stop wallet and remove from wallets object
  const wallet = req.wallet;
  wallet.stop();

  delete wallets[req.walletId];
  res.send({success: true});
});

if (config.http_api_key) {
  app.use(apiKeyAuth(config.http_api_key));
}
app.use('/wallet', walletRouter);

app.listen(config.http_port, config.http_bind_address, () => {
  console.log(`Hathor Wallet listening on ${config.http_bind_address}:${config.http_port}...`);
});

if (config.gapLimit) {
  console.log(`Set GAP LIMIT to ${config.gapLimit}`);
  walletUtils.setGapLimit(config.gapLimit);
}
<|MERGE_RESOLUTION|>--- conflicted
+++ resolved
@@ -6,12 +6,8 @@
  */
 
 import express from 'express';
-<<<<<<< HEAD
-import { Connection, HathorWallet, wallet, tokens } from '@hathor/wallet-lib';
+import { Connection, HathorWallet, wallet as walletUtils, tokens } from '@hathor/wallet-lib';
 import { body, matchedData, query, validationResult } from 'express-validator';
-=======
-import { Connection, HathorWallet, wallet as walletUtils, tokens } from '@hathor/wallet-lib';
->>>>>>> 25f70f76
 
 import config from './config';
 import apiDocs from './api-docs';
