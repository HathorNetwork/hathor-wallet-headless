--- conflicted
+++ resolved
@@ -369,16 +369,6 @@
   const proposalMap = await atomicSwapService.getListenedProposals(req.walletId);
 
   // Transform the map into an array of proposalIds;
-<<<<<<< HEAD
-  const list = [];
-  proposalMap.forEach(proposal => {
-    list.push(proposal.id);
-  });
-
-  res.send(list);
-}
-
-=======
   const list = Array.from(proposalMap.keys());
   res.send({ success: true, proposals: list });
 }
@@ -386,7 +376,6 @@
 /**
  * Deletes a listened proposal by proposalId
  */
->>>>>>> c598fec0
 async function deleteListenedProposal(req, res) {
   try {
     await atomicSwapService.removeListenedProposal(req.walletId, req.params.proposalId);
