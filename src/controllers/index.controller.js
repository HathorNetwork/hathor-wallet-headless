/**
 * Copyright (c) Hathor Labs and its affiliates.
 *
 * This source code is licensed under the MIT license found in the
 * LICENSE file in the root directory of this source tree.
 */

const { walletApi, tokensUtils, walletUtils } = require('@hathor/wallet-lib');
const apiDocs = require('../api-docs');
const config = require('../config');
const { initializedWallets } = require('../services/wallets.service');
const { notificationBus } = require('../services/notification.service');
const { API_ERROR_CODES } = require('../helpers/constants');
const { parametersValidation } = require('../helpers/validations.helper');
const { getReadonlyWallet, getWalletFromSeed, WalletStartError } = require('../helpers/wallet.helper');

function welcome(req, res) {
  res.send('<html><body><h1>Welcome to Hathor Wallet API!</h1>'
           + '<p>See the <a href="docs/">docs</a></p></body></html>');
}

function docs(req, res) {
  res.send(apiDocs);
}

function start(req, res) {
  // We expect the user to either send the seed or an xpubkey he wants to use.
  if (!('xpubkey' in req.body) && !('seedKey' in req.body) && !('seed' in req.body)) {
    res.send({
      success: false,
      message: 'Parameter \'seedKey\', \'seed\' or \'xpubkey\' is required.',
    });
    return;
  }

  if (('seedKey' in req.body) && ('seed' in req.body)) {
    res.send({
      success: false,
      message: 'You can\'t have both \'seedKey\' and \'seed\' in the body.',
    });
    return;
  }

  if ((('seedKey' in req.body) || ('seed' in req.body)) && ('xpubkey' in req.body)) {
    res.send({
      success: false,
      message: 'You can\'t start a readonly wallet and send a seed in the same request.',
    });
    return;
  }

  // The user must send a key to index this wallet
  if (!('wallet-id' in req.body)) {
    res.send({
      success: false,
      message: 'Parameter \'wallet-id\' is required.',
    });
    return;
  }

  const walletID = req.body['wallet-id'];
  if (walletID in initializedWallets) {
    // We already have a wallet for this key
    // so we log that it won't start a new one because
    // it must first stop the old wallet and then start the new
    console.error('Error starting wallet because this wallet-id is already in use. You must stop the wallet first.');
    res.send({
      message: `Failed to start wallet with wallet id ${walletID}`,
      errorCode: API_ERROR_CODES.WALLET_ALREADY_STARTED,
    });
    return;
  }

  let multisigData = null;
  if (('multisig' in req.body) && (req.body.multisig !== false)) {
    const multisigKey = req.body.seedKey || req.body.multisigKey;

    if (!(config.multisig && (multisigKey in config.multisig))) {
      // Trying to start a multisig without proper configuration
      res.send({
        success: false,
        message: `${multisigKey} is not configured for multisig.`
      });
      return;
    }
    // validate multisig configuration:
    //   (i) Should have all fields
    //  (ii) `pubkeys` length should match `total`
    // (iii) `numSignatures` should be less or equal to `total`
    const mconfig = config.multisig[multisigKey];
    if (!(mconfig
           && (mconfig.total && mconfig.numSignatures && mconfig.pubkeys)
           && (mconfig.pubkeys.length === mconfig.total)
           && (mconfig.numSignatures <= mconfig.total))) {
      // Missing multisig items
      res.send({
        success: false,
        message: `Improperly configured multisig for seed ${multisigKey}.`
      });
      return;
    }
    multisigData = {
      numSignatures: mconfig.numSignatures,
      pubkeys: mconfig.pubkeys,
    };
    console.log(`Starting multisig wallet with ${multisigData.pubkeys.length} pubkeys `
                + `and ${multisigData.numSignatures} numSignatures`);
  }

  const preCalculatedAddresses = 'precalculatedAddresses' in req.body ? req.body.preCalculatedAddresses : [];

  let wallet;
  if ('xpubkey' in req.body) {
    try {
      // starting a readonly wallet
      wallet = getReadonlyWallet({
        xpub: req.body.xpubkey,
        multisigData,
        preCalculatedAddresses,
      });
    } catch (e) {
      if (e instanceof WalletStartError) {
        res.send({
          success: false,
          message: e.message,
        });
        return;
      }
      // Unhandled error
      throw e;
    }
  } else if (('seed' in req.body) || ('seedKey' in req.body)) {
    let seed;
    let seedKey;
    if ('seedKey' in req.body) {
      seedKey = req.body.seedKey;
      if (!(seedKey in config.seeds)) {
        res.send({
          success: false,
          message: 'Seed not found.',
        });
        return;
      }
      seed = config.seeds[seedKey];
    } else {
      seed = req.body.seed;
    }

    try {
      wallet = getWalletFromSeed({
        seed,
        multisigData,
        passphrase: req.body.passphrase,
        preCalculatedAddresses,
      });
    } catch (e) {
      if (e instanceof WalletStartError) {
        res.send({
          success: false,
          message: e.message,
        });
        return;
      }
      // Unhandled error
      throw e;
    }
  }

<<<<<<< HEAD
=======
  const wallet = new HathorWallet(walletConfig);

  // subscribe to wallet events with notificationBus
  notificationBus.subscribeHathorWallet(req.body['wallet-id'], wallet);

>>>>>>> 6f0700b9
  wallet.start().then(info => {
    console.log(`Wallet started with wallet id ${req.body['wallet-id']}. Full-node info: `, info);
    initializedWallets[req.body['wallet-id']] = wallet;
    res.send({
      success: true,
    });
  }, error => {
    console.error('Error:', error);
    res.send({
      success: false,
      message: `Failed to start wallet with wallet id ${req.body['wallet-id']}`,
    });
  });
}

function multisigPubkey(req, res) {
  if (!('seedKey' in req.body)) {
    res.send({
      success: false,
      message: 'Parameter \'seedKey\' is required.',
    });
    return;
  }

  const { seedKey } = req.body;
  if (!(seedKey in config.seeds)) {
    res.send({
      success: false,
      message: 'Seed not found.',
    });
    return;
  }

  const seed = config.seeds[seedKey];

  const options = { networkName: config.network };
  if ('passphrase' in req.body) {
    options.passphrase = req.body.passphrase;
  }

  res.send({
    success: true,
    xpubkey: walletUtils.getMultiSigXPubFromWords(seed, options),
  });
}

function getConfigurationString(req, res) {
  const validationResult = parametersValidation(req);
  if (!validationResult.success) {
    res.status(400).json(validationResult);
    return;
  }

  // Expects token uid
  const { token } = req.query;
  walletApi.getGeneralTokenInfo(token, response => {
    if (response.success) {
      const { name, symbol } = response;
      res.send({
        success: true,
        configurationString: tokensUtils.getConfigurationString(token, name, symbol)
      });
    } else {
      res.send({
        success: false,
        message: 'Invalid token uid.',
      });
    }
  });
}

module.exports = {
  welcome,
  docs,
  start,
  multisigPubkey,
  getConfigurationString,
};<|MERGE_RESOLUTION|>--- conflicted
+++ resolved
@@ -166,14 +166,9 @@
     }
   }
 
-<<<<<<< HEAD
-=======
-  const wallet = new HathorWallet(walletConfig);
-
   // subscribe to wallet events with notificationBus
   notificationBus.subscribeHathorWallet(req.body['wallet-id'], wallet);
 
->>>>>>> 6f0700b9
   wallet.start().then(info => {
     console.log(`Wallet started with wallet id ${req.body['wallet-id']}. Full-node info: `, info);
     initializedWallets[req.body['wallet-id']] = wallet;
