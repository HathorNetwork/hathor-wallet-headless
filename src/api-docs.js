--- conflicted
+++ resolved
@@ -24,15 +24,11 @@
   info: {
     title: 'Headless Hathor Wallet API',
     description: 'This wallet is fully controlled through an HTTP API.',
-<<<<<<< HEAD
-    version: '0.23.1',
-=======
     version: packageJson.version,
     license: {
       name: 'MIT',
       url: 'https://github.com/HathorNetwork/hathor-wallet-headless/blob/master/LICENSE'
     },
->>>>>>> 43f025cd
   },
   components: {
     parameters: {
