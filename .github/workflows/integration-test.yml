--- conflicted
+++ resolved
@@ -10,12 +10,6 @@
     branches:
       - dev
       - master
-<<<<<<< HEAD
-jobs:
-  itest:
-    runs-on: ubuntu-20.04
-    timeout-minutes: 45
-=======
 
 env:
   TEST_WALLET_START_TIMEOUT: '180000'
@@ -24,7 +18,6 @@
   itest:
     runs-on: ubuntu-20.04
     timeout-minutes: 40
->>>>>>> 326bc7b8
 
     strategy:
       matrix:
