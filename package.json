--- conflicted
+++ resolved
@@ -9,12 +9,8 @@
   },
   "dependencies": {
     "@dinamonetworks/hsm-dinamo": "4.9.1",
-<<<<<<< HEAD
+    "@hathor/healthcheck-lib": "0.1.0",
     "@hathor/wallet-lib": "1.3.0",
-=======
->>>>>>> 81cfabe1
-    "@hathor/healthcheck-lib": "0.1.0",
-    "@hathor/wallet-lib": "1.2.0",
     "express": "4.18.2",
     "express-validator": "6.10.0",
     "lodash": "4.17.21",
