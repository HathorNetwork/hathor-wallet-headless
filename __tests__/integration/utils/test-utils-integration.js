--- conflicted
+++ resolved
@@ -580,7 +580,21 @@
   }
 
   /**
-<<<<<<< HEAD
+   * Returns the serialized signatures for a transaction inputs (only the ones owned by the wallet)
+   *
+   * @param {string} txHex Transaction
+   * @returns {Promise<*>}
+   */
+  static async getSignatures(txHex, walletId) {
+    const response = await TestUtils.request
+      .post('/wallet/tx-proposal/get-my-signatures')
+      .send({txHex})
+      .set(TestUtils.generateHeader(walletId));
+
+    return response.body && response.body.signatures;
+  }
+
+  /**
    * @typedef FilterUtxosResponse
    * @property {number} total_amount_available
    * @property {number} total_utxos_available
@@ -695,19 +709,5 @@
     await TestUtils.pauseForWsUpdate();
 
     return transaction;
-=======
-   * Returns the serialized signatures for a transaction inputs (only the ones owned by the wallet)
-   *
-   * @param {string} txHex Transaction
-   * @returns {Promise<*>}
-   */
-  static async getSignatures(txHex, walletId) {
-    const response = await TestUtils.request
-      .post('/wallet/tx-proposal/get-my-signatures')
-      .send({txHex})
-      .set(TestUtils.generateHeader(walletId));
-
-    return response.body && response.body.signatures;
->>>>>>> 5b360e26
   }
 }