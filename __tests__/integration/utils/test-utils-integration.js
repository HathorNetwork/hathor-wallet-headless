--- conflicted
+++ resolved
@@ -700,7 +700,6 @@
   }
 
   /**
-<<<<<<< HEAD
    * Returns a valid address to send tokens for burning
    * i.e. the tokens will be irrecoverable if sent to this address.
    * @returns {string}
@@ -709,7 +708,9 @@
     // The address is a P2PKH generated with pubkeyhash of Buffer.alloc(20) (all 0x00 bytes)
     // This is only valid for privatenet
     return 'WNg2svm2qApxheBKndKGQ9sRwporvRgRpT';
-=======
+  }
+
+  /**
    * Get the number of blocks confirming a transaction
    * @param {string} walletId
    * @param {string} txId
@@ -802,6 +803,5 @@
     }
 
     return networkHeight;
->>>>>>> d11fec31
   }
 }