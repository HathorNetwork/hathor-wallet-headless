/*
 * This file contains the configurations specific for the integration tests on the Wallet Headless.
 * Those values are also editable via envrionment variables
 */

module.exports = {
  // On CI, should match .github/workflows/integration-test.yml -> upload-artifact
  logOutputFolder: process.env.TEST_LOG_OUTPUT_FOLDER || 'tmp/',

  // Console level used on winston
  consoleLevel: process.env.TEST_CONSOLE_LEVEL || 'silly',

  // Defines how long tests should wait before consulting balances after transactions
  wsUpdateDelay: process.env.TEST_WS_UPDATE_DELAY || 1000,

  // Defines for how long the startMultipleWalletsForTest can run
<<<<<<< HEAD
  walletStartTimeout: process.env.TEST_WALLET_START_TIMEOUT || 180000,
=======
  walletStartTimeout: process.env.TEST_WALLET_START_TIMEOUT || 300000,
>>>>>>> 326bc7b8
};<|MERGE_RESOLUTION|>--- conflicted
+++ resolved
@@ -14,9 +14,5 @@
   wsUpdateDelay: process.env.TEST_WS_UPDATE_DELAY || 1000,
 
   // Defines for how long the startMultipleWalletsForTest can run
-<<<<<<< HEAD
-  walletStartTimeout: process.env.TEST_WALLET_START_TIMEOUT || 180000,
-=======
   walletStartTimeout: process.env.TEST_WALLET_START_TIMEOUT || 300000,
->>>>>>> 326bc7b8
 };