--- conflicted
+++ resolved
@@ -97,7 +97,6 @@
   }
 
   /**
-<<<<<<< HEAD
    * On situations that demand attention, but are not failures
    *
    * @param {string} input Log Message
@@ -117,7 +116,9 @@
    */
   insertErrorToLog(input, metadata) {
     this.#logger.error(input, metadata);
-=======
+  }
+
+  /**
    * Wrapper for adding a "New Wallet" message for multisig wallets
    * @param {string} walletId
    * @param {string} seedKey
@@ -125,7 +126,6 @@
    */
   informNewMultisigWallet(walletId, seedKey) {
     this.#logger.info('New MultiSig wallet created', { walletId, seedKey });
->>>>>>> 5b360e26
   }
 
   /**
