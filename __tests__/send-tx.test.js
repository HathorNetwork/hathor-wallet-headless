--- conflicted
+++ resolved
@@ -170,12 +170,8 @@
     TestUtils.logger.debug('send-tx[custom token as string] response', { body: response.body });
     expect(response.status).toBe(200);
     expect(response.body.hash).toBeTruthy();
-<<<<<<< HEAD
-    expect(response.body.success).toBeTruthy();
+    expect(response.body.success).toBe(true);
     await TestUtils.stopWallet({ walletId: `${walletId}2` });
-=======
-    expect(response.body.success).toBe(true);
->>>>>>> 07919c6d
   });
 
   it('should not accept a custom token transaction without funds to cover it', async () => {
